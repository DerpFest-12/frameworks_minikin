/*
 * Copyright (C) 2013 The Android Open Source Project
 *
 * Licensed under the Apache License, Version 2.0 (the "License");
 * you may not use this file except in compliance with the License.
 * You may obtain a copy of the License at
 *
 *      http://www.apache.org/licenses/LICENSE-2.0
 *
 * Unless required by applicable law or agreed to in writing, software
 * distributed under the License is distributed on an "AS IS" BASIS,
 * WITHOUT WARRANTIES OR CONDITIONS OF ANY KIND, either express or implied.
 * See the License for the specific language governing permissions and
 * limitations under the License.
 */

// Determine coverage of font given its raw "cmap" OpenType table

#define LOG_TAG "Minikin"
#include <cutils/log.h>

#include <vector>
using std::vector;

#include <minikin/SparseBitSet.h>
#include <minikin/CmapCoverage.h>

namespace android {

// These could perhaps be optimized to use __builtin_bswap16 and friends.
static uint32_t readU16(const uint8_t* data, size_t offset) {
    return ((uint32_t)data[offset]) << 8 | ((uint32_t)data[offset + 1]);
}

static uint32_t readU32(const uint8_t* data, size_t offset) {
    return ((uint32_t)data[offset]) << 24 | ((uint32_t)data[offset + 1]) << 16 |
        ((uint32_t)data[offset + 2]) << 8 | ((uint32_t)data[offset + 3]);
}

static void addRange(vector<uint32_t> &coverage, uint32_t start, uint32_t end) {
#ifdef VERBOSE_DEBUG
    ALOGD("adding range %d-%d\n", start, end);
#endif
    if (coverage.empty() || coverage.back() < start) {
        coverage.push_back(start);
        coverage.push_back(end);
    } else {
        coverage.back() = end;
    }
}

// Get the coverage information out of a Format 4 subtable, storing it in the coverage vector
static bool getCoverageFormat4(vector<uint32_t>& coverage, const uint8_t* data, size_t size) {
    const size_t kSegCountOffset = 6;
    const size_t kEndCountOffset = 14;
    const size_t kHeaderSize = 16;
    const size_t kSegmentSize = 8;  // total size of array elements for one segment
    if (kEndCountOffset > size) {
        return false;
    }
    size_t segCount = readU16(data, kSegCountOffset) >> 1;
    if (kHeaderSize + segCount * kSegmentSize > size) {
        return false;
    }
    for (size_t i = 0; i < segCount; i++) {
        uint32_t end = readU16(data, kEndCountOffset + 2 * i);
        uint32_t start = readU16(data, kHeaderSize + 2 * (segCount + i));
        if (end < start) {
            // invalid segment range: size must be positive
<<<<<<< HEAD
=======
            android_errorWriteLog(0x534e4554, "26413177");
>>>>>>> f10ea6d5
            return false;
        }
        uint32_t rangeOffset = readU16(data, kHeaderSize + 2 * (3 * segCount + i));
        if (rangeOffset == 0) {
            uint32_t delta = readU16(data, kHeaderSize + 2 * (2 * segCount + i));
            if (((end + delta) & 0xffff) > end - start) {
                addRange(coverage, start, end + 1);
            } else {
                for (uint32_t j = start; j < end + 1; j++) {
                    if (((j + delta) & 0xffff) != 0) {
                        addRange(coverage, j, j + 1);
                    }
                }
            }
        } else {
            for (uint32_t j = start; j < end + 1; j++) {
                uint32_t actualRangeOffset = kHeaderSize + 6 * segCount + rangeOffset +
                    (i + j - start) * 2;
                if (actualRangeOffset + 2 > size) {
                    // invalid rangeOffset is considered a "warning" by OpenType Sanitizer
                    continue;
                }
                uint32_t glyphId = readU16(data, actualRangeOffset);
                if (glyphId != 0) {
                    addRange(coverage, j, j + 1);
                }
            }
        }
    }
    return true;
}

// Get the coverage information out of a Format 12 subtable, storing it in the coverage vector
static bool getCoverageFormat12(vector<uint32_t>& coverage, const uint8_t* data, size_t size) {
    const size_t kNGroupsOffset = 12;
    const size_t kFirstGroupOffset = 16;
    const size_t kGroupSize = 12;
    const size_t kStartCharCodeOffset = 0;
    const size_t kEndCharCodeOffset = 4;
    const size_t kMaxNGroups = 0xfffffff0 / kGroupSize;  // protection against overflow
    // For all values < kMaxNGroups, kFirstGroupOffset + nGroups * kGroupSize fits in 32 bits.
    if (kFirstGroupOffset > size) {
        return false;
    }
    uint32_t nGroups = readU32(data, kNGroupsOffset);
    if (nGroups >= kMaxNGroups || kFirstGroupOffset + nGroups * kGroupSize > size) {
        android_errorWriteLog(0x534e4554, "25645298");
        return false;
    }
    for (uint32_t i = 0; i < nGroups; i++) {
        uint32_t groupOffset = kFirstGroupOffset + i * kGroupSize;
        uint32_t start = readU32(data, groupOffset + kStartCharCodeOffset);
        uint32_t end = readU32(data, groupOffset + kEndCharCodeOffset);
        if (end < start) {
            // invalid group range: size must be positive
<<<<<<< HEAD
=======
            android_errorWriteLog(0x534e4554, "26413177");
>>>>>>> f10ea6d5
            return false;
        }
        addRange(coverage, start, end + 1);  // file is inclusive, vector is exclusive
    }
    return true;
}

bool CmapCoverage::getCoverage(SparseBitSet& coverage, const uint8_t* cmap_data, size_t cmap_size) {
    vector<uint32_t> coverageVec;
    const size_t kHeaderSize = 4;
    const size_t kNumTablesOffset = 2;
    const size_t kTableSize = 8;
    const size_t kPlatformIdOffset = 0;
    const size_t kEncodingIdOffset = 2;
    const size_t kOffsetOffset = 4;
    const uint16_t kMicrosoftPlatformId = 3;
    const uint16_t kUnicodeBmpEncodingId = 1;
    const uint16_t kUnicodeUcs4EncodingId = 10;
    const uint32_t kNoTable = UINT32_MAX;
    if (kHeaderSize > cmap_size) {
        return false;
    }
    uint32_t numTables = readU16(cmap_data, kNumTablesOffset);
    if (kHeaderSize + numTables * kTableSize > cmap_size) {
        return false;
    }
    uint32_t bestTable = kNoTable;
    for (uint32_t i = 0; i < numTables; i++) {
        uint16_t platformId = readU16(cmap_data, kHeaderSize + i * kTableSize + kPlatformIdOffset);
        uint16_t encodingId = readU16(cmap_data, kHeaderSize + i * kTableSize + kEncodingIdOffset);
        if (platformId == kMicrosoftPlatformId && encodingId == kUnicodeUcs4EncodingId) {
            bestTable = i;
            break;
        } else if (platformId == kMicrosoftPlatformId && encodingId == kUnicodeBmpEncodingId) {
            bestTable = i;
        }
    }
#ifdef VERBOSE_DEBUG
    ALOGD("best table = %d\n", bestTable);
#endif
    if (bestTable == kNoTable) {
        return false;
    }
    uint32_t offset = readU32(cmap_data, kHeaderSize + bestTable * kTableSize + kOffsetOffset);
    if (offset > cmap_size - 2) {
        return false;
    }
    uint16_t format = readU16(cmap_data, offset);
    bool success = false;
    const uint8_t* tableData = cmap_data + offset;
    const size_t tableSize = cmap_size - offset;
    if (format == 4) {
        success = getCoverageFormat4(coverageVec, tableData, tableSize);
    } else if (format == 12) {
        success = getCoverageFormat12(coverageVec, tableData, tableSize);
    }
    if (success) {
        coverage.initFromRanges(&coverageVec.front(), coverageVec.size() >> 1);
    }
#ifdef VERBOSE_DEBUG
    for (size_t i = 0; i < coverageVec.size(); i += 2) {
        ALOGD("%x:%x\n", coverageVec[i], coverageVec[i + 1]);
    }
    ALOGD("success = %d", success);
#endif
    return success;
}

}  // namespace android<|MERGE_RESOLUTION|>--- conflicted
+++ resolved
@@ -67,10 +67,7 @@
         uint32_t start = readU16(data, kHeaderSize + 2 * (segCount + i));
         if (end < start) {
             // invalid segment range: size must be positive
-<<<<<<< HEAD
-=======
             android_errorWriteLog(0x534e4554, "26413177");
->>>>>>> f10ea6d5
             return false;
         }
         uint32_t rangeOffset = readU16(data, kHeaderSize + 2 * (3 * segCount + i));
@@ -126,10 +123,7 @@
         uint32_t end = readU32(data, groupOffset + kEndCharCodeOffset);
         if (end < start) {
             // invalid group range: size must be positive
-<<<<<<< HEAD
-=======
             android_errorWriteLog(0x534e4554, "26413177");
->>>>>>> f10ea6d5
             return false;
         }
         addRange(coverage, start, end + 1);  // file is inclusive, vector is exclusive
