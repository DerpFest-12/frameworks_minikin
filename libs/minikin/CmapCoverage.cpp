--- conflicted
+++ resolved
@@ -117,10 +117,7 @@
     }
     uint32_t nGroups = readU32(data, kNGroupsOffset);
     if (nGroups >= kMaxNGroups || kFirstGroupOffset + nGroups * kGroupSize > size) {
-<<<<<<< HEAD
-=======
         android_errorWriteLog(0x534e4554, "25645298");
->>>>>>> f4785aa1
         return false;
     }
     for (uint32_t i = 0; i < nGroups; i++) {
